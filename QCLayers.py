--- conflicted
+++ resolved
@@ -44,11 +44,8 @@
         self.Temperature = T
         self.Solver = Solver
         self.description = description
-<<<<<<< HEAD
-        self.NonParabolic = True
-=======
+        self.NonParabolic = False
         self.layerSelected = None
->>>>>>> c4310204
 
         self.subM = Material.Material(self.substrate, self.Temperature)
 
@@ -109,13 +106,10 @@
         for p in (self.xVc, self.xVX, self.xVL, self.xVLH, self.xVSO):
             p -= ExtField
 
-        if self.layerSelected is not None:
-            self.indicesSelected = np.empty([self.repeats,N], dtype=bool)
-            for k in range(self.repeats):
-                self.indicesSelected[k, :] = np.logical_and(
-                    self.xPoints >= layerNumCumSum[self.layerSelected] + k * periodL,
-                    self.xPoints < layerNumCumSum[self.layerSelected+1] + k * periodL)
-
+        if self.layerSelected:
+            xSlt = (self.xLayerNums == self.layerSelected)
+            xSlt = (xSlt | np.roll(xSlt, 1) | np.roll(xSlt, -1))
+            self.xlayerSelected = np.ma.masked_where(~xSlt , self.xVc)
 
     def solve_whole(self):
         Es = np.linspace(np.min(self.xVc), np.max(self.xVc), 1000)
