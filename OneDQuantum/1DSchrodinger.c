--- conflicted
+++ resolved
@@ -311,12 +311,7 @@
                 if(fabs(y0) > fabs(yend[i]) || fabs(y0) > fabs(yend[i-1])){
                     continue;
                 }
-<<<<<<< HEAD
-                while(count < 40 && fabs(y0) > 1e-14 
-                        && fmin(fabs(E2-E0), fabs(E1-E0)) > 1e-14){
-=======
                 while(fabs(y0) > 1e-20 && fabs(E2-E1) > 1e-14 && count < 40){
->>>>>>> f1173747
     #ifdef _DEBUG
                     printf("    Iter No. %d, E0=%.8f, E1=%.8f, E2=%.8f, "
                             "Delta=%g\n", 
