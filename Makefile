# CC = icc
# CFLAGS = -march=native -Ofast -gcc-name=gcc-6 -Wall -c -fPIC
CC = gcc
CFLAGS = -Ofast -Wall -c -fPIC

.PHONY : all
.DEFAULT : all
.SECONDARY : 

all: 1DSchrodinger.so 1DThermal.so

%.so : %.o
	$(CC) -shared -fPIC $< -o $@ -lm

<<<<<<< HEAD
%.o: %.c science.h
	$(CC) $(CFLAGS) -c $< -o $@
	# $(CC) $(CFLAGS) -D __DEBUG -c $< -o $@
=======
%.o : %.c science.h
	# $(CC) $(CFLAGS) $< -o $@
	$(CC) $(CFLAGS) -D __DEBUG $< -o $@
>>>>>>> 22cb97b3

.PHONY : clean
clean :
	@$(RM) {1DSchrodinger,1DThermal}.{so,o}<|MERGE_RESOLUTION|>--- conflicted
+++ resolved
@@ -12,15 +12,9 @@
 %.so : %.o
 	$(CC) -shared -fPIC $< -o $@ -lm
 
-<<<<<<< HEAD
 %.o: %.c science.h
-	$(CC) $(CFLAGS) -c $< -o $@
-	# $(CC) $(CFLAGS) -D __DEBUG -c $< -o $@
-=======
-%.o : %.c science.h
-	# $(CC) $(CFLAGS) $< -o $@
-	$(CC) $(CFLAGS) -D __DEBUG $< -o $@
->>>>>>> 22cb97b3
+	$(CC) $(CFLAGS) $< -o $@
+	# $(CC) $(CFLAGS) -D __DEBUG $< -o $@
 
 .PHONY : clean
 clean :
