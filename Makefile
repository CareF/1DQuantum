# CC = icc
# CFLAGS = -march=native -Ofast -gcc-name=gcc-6 -Wall -c -fPIC
CC = gcc
CFLAGS = -Ofast -Wall -c -fPIC

.PHONY : all
.DEFAULT : all
.SECONDARY : 

all: 1DSchrodinger.so 1DThermal.so 1DMaxwell.so

1DSchrodinger_MP.so : 1DSchrodinger_MP.o
	$(CC) -shared -fPIC -fopenmp $< -o $@ -lm

%.so : %.o
	$(CC) -shared -fPIC $< -o $@ -lm

<<<<<<< HEAD
%.o: %.c science.h
	$(CC) $(CFLAGS) $< -o $@
	# $(CC) $(CFLAGS) -D __DEBUG $< -o $@
=======
1DSchrodinger_MP.o : 1DSchrodinger.c science.h
	# $(CC) $(CFLAGS) -fopenmp -D __MP $< -o $@
	$(CC) $(CFLAGS) -D __DEBUG -fopenmp -D __MP $< -o $@

%.o : %.c science.h
	# $(CC) $(CFLAGS) $< -o $@
	$(CC) $(CFLAGS) -D __DEBUG $< -o $@
>>>>>>> 7bd36af9

.PHONY : clean
clean :
	@$(RM) {1DSchrodinger,1DThermal,1DMaxwell}.{so,o}<|MERGE_RESOLUTION|>--- conflicted
+++ resolved
@@ -15,19 +15,13 @@
 %.so : %.o
 	$(CC) -shared -fPIC $< -o $@ -lm
 
-<<<<<<< HEAD
-%.o: %.c science.h
+1DSchrodinger_MP.o : 1DSchrodinger.c science.h
+	$(CC) $(CFLAGS) -fopenmp -D __MP $< -o $@
+	# $(CC) $(CFLAGS) -D __DEBUG -fopenmp -D __MP $< -o $@
+
+%.o : %.c science.h
 	$(CC) $(CFLAGS) $< -o $@
 	# $(CC) $(CFLAGS) -D __DEBUG $< -o $@
-=======
-1DSchrodinger_MP.o : 1DSchrodinger.c science.h
-	# $(CC) $(CFLAGS) -fopenmp -D __MP $< -o $@
-	$(CC) $(CFLAGS) -D __DEBUG -fopenmp -D __MP $< -o $@
-
-%.o : %.c science.h
-	# $(CC) $(CFLAGS) $< -o $@
-	$(CC) $(CFLAGS) -D __DEBUG $< -o $@
->>>>>>> 7bd36af9
 
 .PHONY : clean
 clean :
