--- conflicted
+++ resolved
@@ -11,12 +11,8 @@
 	$(CC) -shared -fPIC $< -o $@ -lm
 
 %.o: %.c
-<<<<<<< HEAD
 	$(CC) $(CFLAGS) -c $< -o $@
-=======
-	# $(CC) $(CFLAGS) -c $< -o $@
-	$(CC) $(CFLAGS) -D __DEBUG -c $< -o $@
->>>>>>> ceea8632
+	# $(CC) $(CFLAGS) -D __DEBUG -c $< -o $@
 
 .PHONY : clean
 clean :
